--- conflicted
+++ resolved
@@ -1,4 +1,4 @@
-from rez.exceptions import RezError, ReleaseError
+from rez.exceptions import RezError, BuildError, ReleaseError
 from rez.packages import load_developer_package, iter_packages
 from rez.build_system import create_build_system
 from rez.resolved_context import ResolvedContext
@@ -56,7 +56,8 @@
         hook_names = self.package.config.release_hooks or []
         self.hooks = create_release_hooks(hook_names, working_dir)
 
-    def build(self, install_path=None, clean=False, install=False, variants=None):
+    def build(self, install_path=None, clean=False, install=False,
+              variants=None):
         """Perform the build process.
 
         Iterates over the package's variants, resolves the environment for
@@ -71,16 +72,16 @@
                 over the top of a previous build.
             install: If True, install the build.
 
-        Returns:
-            True if the build completed, False otherwise.
+        Raises:
+            BuildError: If the build failed.
         """
         raise NotImplementedError
 
     def release(self):
         """Perform the release process.
 
-        Returns:
-            True if the release completed, False otherwise.
+        Raises:
+            ReleaseError: If the release failed.
         """
         raise NotImplementedError
 
@@ -102,7 +103,8 @@
             ensure_latest=ensure_latest,
             verbose=verbose)
 
-    def _build(self, install_path, build_path, clean=False, install=False, variants=None):
+    def _build(self, install_path, build_path, clean=False, install=False,
+               variants=None):
         """Build all the variants of the package.
 
         Args:
@@ -120,7 +122,8 @@
         """
         raise NotImplementedError
 
-    def build(self, install_path=None, clean=False, install=False, variants=None):
+    def build(self, install_path=None, clean=False, install=False,
+              variants=None):
         self._hdr("Building %s..." % self.package.qualified_name)
 
         base_build_path = os.path.join(self.working_dir,
@@ -129,10 +132,10 @@
         install_path = (install_path or
                         self.package.config.local_packages_path)
 
-        return self._build(install_path=install_path,
-                           build_path=base_build_path,
-                           install=install,
-                           clean=clean, variants=variants)
+        self._build(install_path=install_path,
+                    build_path=base_build_path,
+                    install=install,
+                    clean=clean, variants=variants)
 
     def release(self):
         assert(self.vcs)
@@ -192,34 +195,33 @@
                          previous_version=last_version,
                          previous_revision=last_revision)
                 except error_class as e:
-                    self._prd("Release cancelled by %s hook '%s':\n%s"
-                              % (name, hook.name(), str(e)))
-                    return False
-            return True
+                    msg = ("Release cancelled by %s hook '%s':\n%s"
+                           % (name, hook.name(), str(e)))
+                    self._prd(msg)
+                    raise ReleaseError(msg)
 
         # run pre-build hooks
-        if not _run_hooks("pre-build", "pre_build", True):
-            return False
+        _run_hooks("pre-build", "pre_build", True)
+
+        def _do_build(install, clean):
+            try:
+                self._build(install_path=install_path,
+                            build_path=base_build_path,
+                            install=install,
+                            clean=clean)
+            except BuildError as e:
+                raise ReleaseError("The build failed: %s" % str(e))
 
         # do an initial clean build
         self._hdr("Building...")
-        if not self._build(install_path=install_path,
-                           build_path=base_build_path,
-                           install=False,
-                           clean=True):
-            return False
+        _do_build(install=False, clean=True)
 
         # run pre-release hooks
-        if not _run_hooks("pre-release", "pre_release", True):
-            return False
+        _run_hooks("pre-release", "pre_release", True)
 
         # do a second non-clean build, installing to the release path
         self._hdr("Releasing...")
-        if not self._build(install_path=install_path,
-                           build_path=base_build_path,
-                           install=True,
-                           clean=False):
-            return False
+        _do_build(install=True, clean=False)
 
         # write family config file if not present
         """
@@ -269,7 +271,6 @@
 
         print "\nPackage %s was released successfully.\n" \
             % self.package.qualified_name
-        return True
 
     def _pr(self, s):
         if self.verbose:
@@ -316,31 +317,33 @@
     """A BuildProcess that sequentially builds the variants of the current
     package, on the local host.
     """
-<<<<<<< HEAD
-
     def _use_existing_context_file(self, rxt_file):
         return os.path.exists(rxt_file) \
             and (os.path.getmtime(self.package.path)
                  < os.path.getmtime(rxt_file))
 
-    def _build(self, install_path, build_path, clean=False, install=False):
-=======
-    def _build(self, install_path, build_path, clean=False, install=False, variants=None):
->>>>>>> 3886f387
+    def _build(self, install_path, build_path, clean=False, install=False,
+               variants=None):
         base_install_path = self._get_base_install_path(install_path)
-        nvariants = max(self.package.num_variants, 1)
         build_env_scripts = []
         timestamp = int(time.time())
 
+        num_built_variants = 0
+        nvariants = max(self.package.num_variants, 1)
+        if variants:
+            present_variants = range(self.package.num_variants)
+            invalid_variants = set(variants) - set(present_variants)
+            if invalid_variants:
+                raise BuildError(
+                    "The following variants are not present: %s" \
+                    % ", ".join(str(x) for x in sorted(invalid_variants)))
+
         # iterate over variants
         for i, variant in enumerate(self.package.iter_variants()):
-<<<<<<< HEAD
-=======
             if variants and i not in variants:
                 self._hdr("Skipping %d/%d..." % (i+1, nvariants), 2)
                 continue
 
->>>>>>> 3886f387
             self._hdr("Building %d/%d..." % (i+1, nvariants), 2)
             subdir = variant.subpath
 
@@ -370,20 +373,19 @@
                 r.print_info()
                 r.save(rxt_path)
 
-            # TODO detect fail with implicit pkgs, and skip gracefully
             if r.status != "solved":
-                print >> sys.stderr, \
-                    "The build environment could not be resolved:\n%s" \
-                    % r.failure_description
-                return False
+                raise BuildError(
+                    "The build environment could not be resolved:\n%s"
+                    % r.failure_description)
 
             # run build system
-            self._pr("\nInvoking build system...")
+            self._pr("\nInvoking %s build system..." % self.buildsys.name())
             ret = self.buildsys.build(r,
                                       build_path=build_subdir,
                                       install_path=install_path,
                                       install=install)
             if ret.get("success"):
+                num_built_variants += 1
                 script = ret.get("build_env_script")
                 if script:
                     build_env_scripts.append(script)
@@ -395,7 +397,8 @@
                     for file in extra_files:
                         shutil.copy(file, install_path)
             else:
-                return False
+                raise BuildError("The %s build system failed"
+                                 % self.buildsys.name())
 
         # write package definition file into release path
         # TODO this has to change to resource copying/merging
@@ -409,5 +412,5 @@
             self._pr('\n'.join(build_env_scripts))
             self._pr('')
         else:
-            self._pr("\nAll %d build(s) were successful.\n" % nvariants)
-        return True+            self._pr("\nAll %d build(s) were successful.\n"
+                     % num_built_variants)