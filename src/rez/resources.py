"""
Class for loading and verifying rez metafiles

Resources are an abstraction of rez's file and directory structure. Currently,
a resource can be a file or directory (with eventual support for other types).
A resource is given a hierarchical name and a file path pattern (like
"{name}/{version}/package.yaml") and are collected under a particular
configuration version.

If the resource is a file, an optional metadata schema can be provided to
validate the contents (e.g. enforce data types and document structure) of the
data. This validation is run after the data is deserialized, so it is decoupled
from the storage format. New resource formats can be added and share the same
validators.

The upshot is that once a resource is registered, instances of the resource can
be iterated over using `iter_resources` without the higher level code requiring
an understanding of the underlying file and folder structure.  This ensures that
the addition of new resources is localized to the registration functions
provided by this module.
"""
import os
import sys
import inspect
import re
from collections import defaultdict
import schema
from schema import Schema, Use, And, Or, Optional
from rez.settings import settings, Settings
from rez.util import to_posixpath
from rez.exceptions import PackageMetadataError
from rez.contrib.version.version import Version
from rez.contrib import yaml

_configs = defaultdict(list)

PACKAGE_NAME_REGSTR = '[a-zA-Z_][a-zA-Z0-9_]*'
VERSION_COMPONENT_REGSTR = '(?:[0-9a-zA-Z_]+)'
VERSION_REGSTR = '%(comp)s(?:[.]%(comp)s)*' % dict(comp=VERSION_COMPONENT_REGSTR)


#------------------------------------------------------------------------------
# Exceptions
#------------------------------------------------------------------------------

class MetadataError(Exception):
    pass

class MetadataKeyError(MetadataError, KeyError):
    def __init__(self, filename, entry_id):
        self.filename = filename
        self.entry_id = entry_id

    def __str__(self):
        return "%s: missing required entry %s" % (self.filename, self.entry_id)

class MetadataTypeError(MetadataError, TypeError):
    def __init__(self, filename, entry_id, expected_type, actual_type):
        self.filename = filename
        self.entry_id = entry_id
        self.expected_type = expected_type
        self.actual_type = actual_type

    def __str__(self):
        return ("'%s': entry %r has incorrect data type: "
                "expected %s. got %s" % (self.filename, self.entry_id,
                                         self.expected_type.__name__,
                                         self.actual_type.__name__))

class MetadataValueError(MetadataError, ValueError):
    def __init__(self, filename, entry_id, value):
        self.filename = filename
        self.entry_id = entry_id
        self.value = value

    def __str__(self):
        return ("'%s': entry %r has invalid value: %r" % (self.filename,
                                                          self.entry_id,
                                                          self.value))

class MetadataUpdate(object):
    def __init__(self, old_value, new_value):
        self.old_value = old_value
        self.new_value = new_value

<<<<<<< HEAD
#------------------------------------------------------------------------------
# Internal Utilities
#------------------------------------------------------------------------------

def update_copy(source, updates):
    """Returns a copy of source_dict, updated with the new key-value
    pairs in diffs."""
    result = dict(source)
    result.update(updates)
    return result

class AttrDictYamlLoader(yaml.Loader):
    """
    A YAML loader that loads mappings into attribute dictionaries.
    """

    def __init__(self, *args, **kwargs):
        yaml.Loader.__init__(self, *args, **kwargs)

        self.add_constructor(u'tag:yaml.org,2002:map', type(self).construct_yaml_map)

    def construct_yaml_map(self, node):
        from rez.util import AttrDict
        data = AttrDict()
        yield data
        value = self.construct_mapping(node)
        data.update(value)
=======
>>>>>>> c15ac1ec

#------------------------------------------------------------------------------
# Base Classes and Functions
#------------------------------------------------------------------------------

def load_python(stream):
    """load a python module into a metadata dictionary.

    - module-level attributes become root entries in the dictionary.
    - module-level functions which take no arguments will be called immediately
        and the returned value will be stored in the dictionary

    Example:

        >>> load_python('''
        config_version = 0
        name = 'foo'
        def requires():
            return ['bar']''')

    Args:
        stream (string, open file object, or code object): stream of python
            code which will be passed to ``exec``

    Returns:
        dict: dictionary of non-private objects added to the globals
    """
    # TODO: support class-based design, where the attributes and methods of the
    # class become values in the dictionary
    g = __builtins__.copy()
    exec stream in g
    result = {}
    for k, v in g.iteritems():
        if k != '__builtins__' and (k not in __builtins__ or __builtins__[k] != v):
            # module-level functions which take no arguments will be called immediately
            # FIXME: the immediate attribute is used to tell us if a function
            # should be deferred or executed immediately, but we need to work
            # out the exact syntax.  maybe a 'rex' attribute that conveys
            # the opposite meaning would be better along with a @rex decorator
            # to set the attribute.
            if inspect.isfunction(v) and getattr(v, 'immediate', False):
                v = v()
            result[k] = v
    return result

def load_yaml(stream):
    """load a yaml data into a metadata dictionary.

    Args:
        stream (string, or open file object): stream of text which will be
            passed to ``yaml.load``

    Returns:
        dict
    """

    if hasattr(stream, 'read'):
        text = stream.read()
    else:
        text = stream
    return yaml.load(text) or {}

# keep a simple dictionary of loaders for now
metadata_loaders = {}
metadata_loaders['py'] = load_python
metadata_loaders['yaml'] = load_yaml
# hack for info.txt. for now we force .txt to parse using yaml. this format
# will be going away
metadata_loaders['txt'] = metadata_loaders['yaml']

def get_file_loader(filename):
    ext = os.path.splitext(filename)[1]
    try:
        return metadata_loaders[scheme]
    except KeyError:
        raise MetadataError("Unknown metadata storage scheme: %r" % scheme)

def load_file(filename, loader=None):
    """Read metadata from a file.

    Determines the proper de-serialization scheme based on file extension.

    Args:
        filename (str): Path to the file from which to read metadata.
        loader (callable, optional): callable which will take an open file handle
            and return a metadata dictionary.
    Returns:
        dict: the metadata
    """
    if loader is None:
        loader = get_file_loader(filename)

    with open(filename, 'r') as f:
        try:
            return loader(f)
        except Exception as e:
            # FIXME: this stack fix is probably specific to `load_python` and should
            # be moved there.
            import traceback
            frames = traceback.extract_tb(sys.exc_traceback)
            while frames and frames[0][0] != filename:
                frames = frames[1:]
            stack = ''.join(traceback.format_list(frames)).strip()
<<<<<<< HEAD
            raise PkgMetadataError(filename, "%s\n%s" % (str(e), stack))



# FIXME: these two do not seem flexible enough
def get_package_file(parent_path):
    """Return the path to package.yaml etc found under given path, or None."""
    for file in ("package.yaml", "package.py"):
        path = os.path.join(parent_path, file)
        if os.path.isfile(path):
            return path
    return None

def load_package_metadata(parent_path):
    """Load the metadata file found under parent_path.

    Returns:
        A metadata dict, or None if no package definition file found.
    """
    file = get_package_file(parent_path)
    if file:
        return (load_file(file), file)
    else:
        raise PkgMetadataError("No package definition file found in %s" % parent_path)

def load_package_settings(metadata):
    """Return rezconfig settings for this pkg (pkgs can override settings)."""
    return Settings(metadata["rezconfig"]) if "rezconfig" in metadata else settings
=======
            raise PackageMetadataError(filename, "%s\n%s" % (str(e), stack))
>>>>>>> c15ac1ec


#------------------------------------------------------------------------------
# Resources and Configurations
#------------------------------------------------------------------------------

class ResourceInfo(object):
    """
    Stores data regarding a particular resource, including its name, where it
    should exist on disk, and how to validate its metadata.
    """
    def __init__(self, name, path_pattern=None, metadata_schema=None):
        self.name = name
        if metadata_schema and not isinstance(metadata_schema, Schema):
            metadata_schema = Schema(metadata_schema)
        self.metadata_schema = metadata_schema
        if path_pattern:
            self.is_dir = path_pattern.endswith('/')
            self.path_pattern = path_pattern.rstrip('/')
        else:
            self.is_dir = False
            self.path_pattern = None
        self._compiled_pattern = None

    def __repr__(self):
        return "%s(%r, %r)" % (self.__class__.__name__, self.metadata_schema,
                               self.path_pattern)

    @staticmethod
    def _expand_pattern(pattern):
        "expand variables in a search pattern with regular expressions"
        pattern = re.escape(pattern)
        expansions = [('version', VERSION_REGSTR),
                      ('name', PACKAGE_NAME_REGSTR),
                      ('search_path', '|'.join('(%s)' % p for p in settings.packages_path))]
        for key, value in expansions:
            pattern = pattern.replace(r'\{%s\}' % key, '(?P<%s>%s)' % (key, value))
        return pattern + '$'

    def filename_is_match(self, filename):
        "test if filename matches the configuration's path pattern"
        if not self.path_pattern:
            return False
        if self._compiled_pattern:
            regex = self._compiled_pattern
        else:
            pattern = self.path_pattern
            if not pattern.startswith('/'):
                pattern = '/' + self.path_pattern
            regex = re.compile(self._expand_pattern(pattern))
            self._compiled_pattern = regex
        return regex.search(to_posixpath(filename))

def register_resource(config_version, resource_key, path_patterns=None,
                      metadata_schema=None):
    """Register a resource.

    This informs rez where to find a resource relative to the
    rez search path, and optionally how to validate its data.

    Args:
        resource_key (str): unique name used to identify the resource. when
            retrieving metadata from a file, the resource type can be
            automatically determined from the optional path string, or 
            explicitly using the resource_key.
        path_patterns (str or list of str): a pattern identifying where the
            resource file resides relative to the rez search path.
        metadata_schema (Schema): `Schema` instance used to validate metadata
    """
    version_configs = _configs[config_version]

    # version_configs is a list and not a dict so that it stays ordered
    if resource_key in dict(version_configs):
        raise MetadataError("resource already exists: %r" % resource_key)

    if path_patterns:
        if isinstance(path_patterns, basestring):
            path_patterns = [path_patterns]
        resources = [ResourceInfo(resource_key, path, metadata_schema) for path in path_patterns]
    else:
        resources = [ResourceInfo(resource_key, metadata_schema=metadata_schema)]
    version_configs.append((resource_key, resources))

def get_resource_by_key(config_version, key):
    """Get a `ResourceInfo` instance directly, using the name of the resource
    """
    config_resources = _configs.get(config_version)
    if config_resources:
        return dict(config_resources)[key]

def get_resource_by_filename(config_version, filename):
    """Get a `ResourceInfo` instance indirectly, by comparing a filename to a
    resource path pattern
    """
    config_resources = _configs.get(config_version)
    if config_resources:
        return [resource for resource_key, resources in config_resources \
                if resource.path_pattern and resource.filename_is_match(filename):

def get_metadata_schema(config_version, filename, key=None):
    """
    find any resources whose path pattern matches the given filename and return
    the `Schema` instance associated with that resource.
    """
    if key:
        resource = get_resource_by_key(config_version, key)
    else:
        resource = get_resource_by_filename(config_version, filename)

    if resource is None:
        raise MetadataValueError(filename, 'config_version', config_version)

    return resource.metadata_schema

def list_resource_keys(config_version):
    return [info['key'] for info in _configs[config_version]]

class ResourceIterator(object):
    """Iterates over all occurrences of a resource, given a path pattern such as
    '{name}/{version}/package.yaml'.

    For each item found, yields the path to the resource and a dictionary of any
    variables in the path pattern that were expanded.
    """
    def __init__(self, path_pattern, variables):
        self.path_pattern = path_pattern
        self.path_parts = self.path_pattern.split('/')
        self.variables = variables.copy()
        self.current_part = None
        self.next_part()

    def expand_part(self, part):
        """
        Path pattern will be split on directory separator, parts requiring
        non-constant expansion will be converted to regular expression, and parts with no
        expansion will remain string literals
        """
        for key, value in self.variables.iteritems():
            part = part.replace('{%s}' % key, '%s' % value)
        if '{' in part:
            return re.compile(ResourceInfo._expand_pattern(part))
        else:
            return part

    def copy(self):
        new = ResourceIterator(self.path_pattern, self.variables.copy())
        new.path_parts = self.path_parts[:]
        return new

    def next_part(self):
        try:
#             print self.path_pattern, "compiling:", self.path_parts[0]
            self.current_part = self.expand_part(self.path_parts.pop(0))
#             print self.path_pattern, "result:", self.current_part
        except IndexError:
            pass

    def is_final_part(self):
        return len(self.path_parts) == 0

    def list_matches(self, path):
        if isinstance(self.current_part, basestring):
            fullpath = os.path.join(path, self.current_part)
            # TODO: check file vs dir here
            if os.path.exists(fullpath):
                yield fullpath
        else:
            for name in os.listdir(path):
                match = self.current_part.match(name)
                if match:
                    # TODO: add match to variables
                    self.variables.update(match.groupdict())
                    yield os.path.join(path, name)

    def walk(self, root):
        for fullpath in self.list_matches(root):
            if self.is_final_part():
                yield fullpath, self.variables
            else:
                child = self.copy()
                child.next_part()
                for res in child.walk(fullpath):
                    yield res

def iter_resources(config_version, resource_keys, search_paths,
                   **expansion_variables):
    # convenience:
    for k, v in expansion_variables.items():
        if v is None:
            expansion_variables.pop(k)
    resources = [get_resource_by_key(config_version, key) for key in resource_keys]
    for search_path in search_paths:
        for resource in resources:
            if resource.path_pattern:
                pattern = ResourceIterator(resource.path_pattern, expansion_variables)
                for path, variables in pattern.walk(search_path):
                    yield path, variables, resource

def get_resource(config_version, resource_keys, search_paths,
                 **expansion_variables):
    it = iter_resources(config_version, resource_keys, search_paths, **expansion_variables)
    result = list(it)
    if not result:
        raise MetadataError("Could not find resource")
    if len(result) != 1:
        raise MetadataError("Found more than one matching resource")
    return result

#------------------------------------------------------------------------------
# MetadataSchema Implementations
#------------------------------------------------------------------------------
# TODO: check for valid package names (or do we want to defer to the package class?)

# 'name'
package_name = basestring

# 'name-1.2'
package_requirement = basestring

# 'Use' means cast to this type. If it fails to cast, then validation also fails
exact_version = Use(ExactVersion)

version_range = Use(VersionRange)

# TODO: inspect arguments of the function to confirm proper number?
rex_command = Or(callable,     # python function
                 basestring,   # new-style rex
                 [basestring]  # old-style rex
                               # to automatically convert to new-style we could replace with
                               #   And([basestring], Use(convert_old_commands))
                               # but would need to figure out how to get the package name/path for warning message)
                 )

# make an alias which just so happens to be the same number of characters as 'Optional'
# so that our schema are easier to read
Required = Schema


# FIXME: come up with something better than this. Seems like legacy a format.
# Why is the release_time in a different file than the release info?
# Does it store something meaningfully different than ACTUAL_BUILD_TIME and BUILD_TIME?
# Why isn't the name of the release metadata more informative than info.txt?
# Why does it assume SVN?
# Why is it all caps whereas other metadata files use lowercase?
# Why is it using .txt with custom parsing instead of YAML?
ReleaseInfo = {
    Required('ACTUAL_BUILD_TIME'): int,
    Required('BUILD_TIME'): int,
    Required('USER'): basestring,
    Optional('SVN'): basestring
}

ReleaseTimestamp = Use(int)

# Base Package:
#    The standard set of metadata
VersionlessPackageSchema_0 = {
    Required('config_version'): 0,  # this will only match 0
    Optional('uuid'):           basestring,
    Optional('description'):    basestring,
    Required('name'):           package_name,
    Optional('authors'):        [basestring],
    # Optional('timestamp'):      Use(load_resource, 'release.timetamp'),
    Optional('help'):           Or(basestring,
                                   [[basestring]]),
    Optional('requires'):       [package_requirement],
    Optional('build_requires'): [package_requirement],
    Optional('variants'):       [[package_requirement]],
    Optional('commands'):       rex_command
}

# CompleteSchema = {
#     'versions' : And(Use(load_files, '{name}/{version}/package.{ext}'),
#                      Use(graft, 'timestamp', )
#                      [VersionlessPackageSchema_0])
# }

# Version Package:
#    Same as Base Package, but with a version
VersionPackageSchema_0 = VersionlessPackageSchema_0.copy()
VersionPackageSchema_0.update({
    Required('version'): exact_version
})

# Package:
#    The master schema for all metadata passed to the Package class
PackageSchema_0 = VersionlessPackageSchema_0.copy()
PackageSchema_0.update({
    Required('config_version'): int,
    Optional('version'): exact_version
})

# Built Package:
#    A package that is built with the intention to release.
#    Same as Version Package, but stricter about the existence of certain metadata
PackageBuildSchema_0 = VersionPackageSchema_0.copy()
# swap optional to required:
for _key, _value in PackageBuildSchema_0.iteritems():
    if _key._schema in ('uuid', 'description', 'authors'):
        _newkey = Required(_key._schema)
        PackageBuildSchema_0[_newkey] = PackageBuildSchema_0.pop(_key)

# External Package:
#    A single package containing settings for multiple versions.
ExternalPackageSchema_0 = VersionlessPackageSchema_0.copy()
ExternalPackageSchema_0.update({
    Required('versions'): Use(ExactVersionSet),  # TODO: set default to ExactVersionSet([])
    Optional('version_overrides'): {
        version_range: {
            Optional('help'):           Or(basestring,
                                           [[basestring]]),
            Optional('requires'):       [package_requirement],
            Optional('build_requires'): [package_requirement],
            Optional('variants'):       [[package_requirement]],
            Optional('commands'):       rex_command
        }
    }
<<<<<<< HEAD
})
=======
    REQUIRED = ('ACTUAL_BUILD_TIME', 'BUILD_TIME', 'USER')

class BasePackageSchema_0(MetadataSchema):
    REFERENCE = {
        'config_version': 0,
        'uuid': 'str',
        'description': 'str',
        'name': 'str',
        'help': OneOf('str', [['str']]),
        'authors': ['str'],
        'rezconfig': {},
        'requires': ['name-1.2'],
        'build_requires': ['name-1.2'],
        'private_build_requires': ['name-1.2'],
        'variants': [['name-1.2']],
        'commands': OneOf(lambda: None, 'str', ['str'])
    }

    REQUIRED = ('config_version', 'name')
    PROTECTED = ('requires', 'build_requires', 'variants', 'commands')

class VersionPackageSchema_0(BasePackageSchema_0):
    REFERENCE = {
        'config_version': 0,
        'uuid': 'str',
        'description': 'str',
        'name': 'str',
        'version': Version('1.2'),
        'help': OneOf('str', [['str']]),
        'authors': ['str'],
        'rezconfig': {},
        'requires': ['name-1.2'],
        'build_requires': ['name-1.2'],
        'private_build_requires': ['name-1.2'],
        'variants': [['name-1.2']],
        'commands': OneOf(lambda: None, 'str', ['str'])
    }
    REQUIRED = ('config_version', 'name', 'version')

class PackageBuildSchema_0(VersionPackageSchema_0):
    """
    A package that is built with the intention to release is stricter about
    the existence of certain metadata values
    """
    REQUIRED = ('config_version', 'name', 'version', 'uuid', 'description', 'authors')
>>>>>>> c15ac1ec

# TODO: look into creating an {ext} token
register_resource(0,
                  'package.versioned',
                  ['{name}/{version}/package.yaml', '{name}/{version}/package.py'],
                  VersionPackageSchema_0)

register_resource(0,
                  'package.versionless',
                  ['{name}/package.yaml', '{name}/package.py'],
                  VersionlessPackageSchema_0)

register_resource(0,
                  'package.built',
                  metadata_schema=PackageBuildSchema_0)

register_resource(0,
                  'release.info',
                  ['{name}/{version}/.metadata/info.txt'],
                  ReleaseInfo)

register_resource(0,
                  'release.timetamp',
                  ['{name}/{version}/.metadata/release_time.txt'],
                  ReleaseTimestamp)

register_resource(0,
                  'package_family.folder',
                  ['{name}/'])

register_resource(0,
                  'package_family.external',
                  ['{name}.yaml', '{name}.py'],
                  ExternalPackageSchema_0)

# --- Experimenting with how to represent our directory tree as a Schema 
# 
# PackageVersionedFolderSchema = {
#     And(package_name, Use(PackageFamily)): {
#         exact_version: Or(File('package.yaml', VersionPackageSchema_0),
#                           File('package.py',)),
#     }
# }
# 
# {
#     Optional('package.py'): And(Use(PythonLoader), VersionPackageSchema_0),
#     Optional('package.yaml'): And(Use(YAMLLoader), VersionPackageSchema_0)
# }


# this actually works, but you must first cd to a directory with a package file
_test1 = And(
             Or('package.py', 'package.yaml'),  # confirm the file is properly named
             Use(load_file),                    # load the file
             VersionPackageSchema_0)            # validate its contents


# PackageVersionedFolderSchema = {
#     'folders' : {
#         package_name : Use(PackageFamily)
#         
#         : {
#         exact_version: Or(File('package.yaml', VersionPackageSchema_0),
#                           File('package.py',)),
#     }
#                                 Use(PythonLoader)
# }

#------------------------------------------------------------------------------
# Main Entry Point
#------------------------------------------------------------------------------

def load_metadata(filename, resource_key=None, min_config_version=0,
                  force_config_version=None):
    """Return the metadata stored in a file and validate it against a metadata
    configuration.

    Args:
        filename (str): path to the file from which to load the metadata
        resource_key (str, optional): explicitly set the resource used to validate
            the loaded metadata instead of trying to determine it from
            `filename`
        min_config_version (int, optional): the minimum config version required
        force_config_version (int, optional): used for legacy config files that
            do not store a configuration version
    """
    metadata = load_file(filename)
    # if isinstance(metadata, list):
    #     config_version = metadata[0].get('config_version', None)
    # elif isinstance(metadata, dict):
    #     config_version = metadata.get('config_version', None)
    # else:
    #     raise MetadataError("Unknown type at metadata root")

    # if config_version is None:
    #     if force_config_version is not None:
    #         config_version = force_config_version
    #     else:
    #         raise MetadataKeyError(filename, 'config_version')
    # else:
    #     if config_version < min_config_version:
    #         raise MetadataError('configuration version %d '
    #                             'is less than minimum requested: %d' % (config_version,
    #                                                                     min_config_version))

    schema = get_metadata_schema(config_version, filename, resource_key)
    try:
        schema.validate(metadata)
    except schema.SchemaError, err:
        raise "Error validating metadata in %r: %s" % (filename, err)
    return metadata


#    Copyright 2008-2012 Dr D Studios Pty Limited (ACN 127 184 954) (Dr. D Studios)
#
#    This file is part of Rez.
#
#    Rez is free software: you can redistribute it and/or modify
#    it under the terms of the GNU Lesser General Public License as published by
#    the Free Software Foundation, either version 3 of the License, or
#    (at your option) any later version.
#
#    Rez is distributed in the hope that it will be useful,
#    but WITHOUT ANY WARRANTY; without even the implied warranty of
#    MERCHANTABILITY or FITNESS FOR A PARTICULAR PURPOSE.  See the
#    GNU General Public License for more details.
#
#    You should have received a copy of the GNU Lesser General Public License
#    along with Rez.  If not, see <http://www.gnu.org/licenses/>.<|MERGE_RESOLUTION|>--- conflicted
+++ resolved
@@ -24,13 +24,13 @@
 import inspect
 import re
 from collections import defaultdict
-import schema
-from schema import Schema, Use, And, Or, Optional
 from rez.settings import settings, Settings
 from rez.util import to_posixpath
 from rez.exceptions import PackageMetadataError
 from rez.contrib.version.version import Version
 from rez.contrib import yaml
+from rez.contrib import schema
+from rez.contrib.schema import Schema, Use, And, Or, Optional
 
 _configs = defaultdict(list)
 
@@ -78,41 +78,6 @@
                                                           self.entry_id,
                                                           self.value))
 
-class MetadataUpdate(object):
-    def __init__(self, old_value, new_value):
-        self.old_value = old_value
-        self.new_value = new_value
-
-<<<<<<< HEAD
-#------------------------------------------------------------------------------
-# Internal Utilities
-#------------------------------------------------------------------------------
-
-def update_copy(source, updates):
-    """Returns a copy of source_dict, updated with the new key-value
-    pairs in diffs."""
-    result = dict(source)
-    result.update(updates)
-    return result
-
-class AttrDictYamlLoader(yaml.Loader):
-    """
-    A YAML loader that loads mappings into attribute dictionaries.
-    """
-
-    def __init__(self, *args, **kwargs):
-        yaml.Loader.__init__(self, *args, **kwargs)
-
-        self.add_constructor(u'tag:yaml.org,2002:map', type(self).construct_yaml_map)
-
-    def construct_yaml_map(self, node):
-        from rez.util import AttrDict
-        data = AttrDict()
-        yield data
-        value = self.construct_mapping(node)
-        data.update(value)
-=======
->>>>>>> c15ac1ec
 
 #------------------------------------------------------------------------------
 # Base Classes and Functions
@@ -216,38 +181,7 @@
             while frames and frames[0][0] != filename:
                 frames = frames[1:]
             stack = ''.join(traceback.format_list(frames)).strip()
-<<<<<<< HEAD
-            raise PkgMetadataError(filename, "%s\n%s" % (str(e), stack))
-
-
-
-# FIXME: these two do not seem flexible enough
-def get_package_file(parent_path):
-    """Return the path to package.yaml etc found under given path, or None."""
-    for file in ("package.yaml", "package.py"):
-        path = os.path.join(parent_path, file)
-        if os.path.isfile(path):
-            return path
-    return None
-
-def load_package_metadata(parent_path):
-    """Load the metadata file found under parent_path.
-
-    Returns:
-        A metadata dict, or None if no package definition file found.
-    """
-    file = get_package_file(parent_path)
-    if file:
-        return (load_file(file), file)
-    else:
-        raise PkgMetadataError("No package definition file found in %s" % parent_path)
-
-def load_package_settings(metadata):
-    """Return rezconfig settings for this pkg (pkgs can override settings)."""
-    return Settings(metadata["rezconfig"]) if "rezconfig" in metadata else settings
-=======
             raise PackageMetadataError(filename, "%s\n%s" % (str(e), stack))
->>>>>>> c15ac1ec
 
 
 #------------------------------------------------------------------------------
@@ -468,7 +402,7 @@
 package_requirement = basestring
 
 # 'Use' means cast to this type. If it fails to cast, then validation also fails
-exact_version = Use(ExactVersion)
+exact_version = Use(Version)
 
 version_range = Use(VersionRange)
 
@@ -505,18 +439,20 @@
 # Base Package:
 #    The standard set of metadata
 VersionlessPackageSchema_0 = {
-    Required('config_version'): 0,  # this will only match 0
-    Optional('uuid'):           basestring,
-    Optional('description'):    basestring,
-    Required('name'):           package_name,
-    Optional('authors'):        [basestring],
-    # Optional('timestamp'):      Use(load_resource, 'release.timetamp'),
-    Optional('help'):           Or(basestring,
-                                   [[basestring]]),
-    Optional('requires'):       [package_requirement],
-    Optional('build_requires'): [package_requirement],
-    Optional('variants'):       [[package_requirement]],
-    Optional('commands'):       rex_command
+    Required('config_version'):         0,  # this will only match 0
+    Optional('uuid'):                   basestring,
+    Optional('description'):            basestring,
+    Required('name'):                   package_name,
+    Optional('authors'):                [basestring],
+    # Optional('timestamp'):              Use(load_resource, 'release.timetamp'),
+    Optional('rezconfig'):              dict,
+    Optional('help'):                   Or(basestring,
+                                           [[basestring]]),
+    Optional('requires'):               [package_requirement],
+    Optional('build_requires'):         [package_requirement],
+    Optional('private_build_requires'): [package_requirement],
+    Optional('variants'):               [[package_requirement]],
+    Optional('commands'):               rex_command
 }
 
 # CompleteSchema = {
@@ -557,63 +493,16 @@
     Required('versions'): Use(ExactVersionSet),  # TODO: set default to ExactVersionSet([])
     Optional('version_overrides'): {
         version_range: {
-            Optional('help'):           Or(basestring,
-                                           [[basestring]]),
-            Optional('requires'):       [package_requirement],
-            Optional('build_requires'): [package_requirement],
-            Optional('variants'):       [[package_requirement]],
-            Optional('commands'):       rex_command
+            Optional('help'):                   Or(basestring,
+                                                   [[basestring]]),
+            Optional('requires'):               [package_requirement],
+            Optional('build_requires'):         [package_requirement],
+            Optional('private_build_requires'):         [package_requirement],
+            Optional('variants'):               [[package_requirement]],
+            Optional('commands'):               rex_command
         }
     }
-<<<<<<< HEAD
 })
-=======
-    REQUIRED = ('ACTUAL_BUILD_TIME', 'BUILD_TIME', 'USER')
-
-class BasePackageSchema_0(MetadataSchema):
-    REFERENCE = {
-        'config_version': 0,
-        'uuid': 'str',
-        'description': 'str',
-        'name': 'str',
-        'help': OneOf('str', [['str']]),
-        'authors': ['str'],
-        'rezconfig': {},
-        'requires': ['name-1.2'],
-        'build_requires': ['name-1.2'],
-        'private_build_requires': ['name-1.2'],
-        'variants': [['name-1.2']],
-        'commands': OneOf(lambda: None, 'str', ['str'])
-    }
-
-    REQUIRED = ('config_version', 'name')
-    PROTECTED = ('requires', 'build_requires', 'variants', 'commands')
-
-class VersionPackageSchema_0(BasePackageSchema_0):
-    REFERENCE = {
-        'config_version': 0,
-        'uuid': 'str',
-        'description': 'str',
-        'name': 'str',
-        'version': Version('1.2'),
-        'help': OneOf('str', [['str']]),
-        'authors': ['str'],
-        'rezconfig': {},
-        'requires': ['name-1.2'],
-        'build_requires': ['name-1.2'],
-        'private_build_requires': ['name-1.2'],
-        'variants': [['name-1.2']],
-        'commands': OneOf(lambda: None, 'str', ['str'])
-    }
-    REQUIRED = ('config_version', 'name', 'version')
-
-class PackageBuildSchema_0(VersionPackageSchema_0):
-    """
-    A package that is built with the intention to release is stricter about
-    the existence of certain metadata values
-    """
-    REQUIRED = ('config_version', 'name', 'version', 'uuid', 'description', 'authors')
->>>>>>> c15ac1ec
 
 # TODO: look into creating an {ext} token
 register_resource(0,
